--- conflicted
+++ resolved
@@ -5,55 +5,6 @@
       <Uri>https://github.com/dotnet/corefx</Uri>
       <Sha>ba8156d2f0d206655caf0713f6bed0265f48f098</Sha>
     </Dependency>
-<<<<<<< HEAD
-    <Dependency Name="Microsoft.DotNet.PlatformAbstractions" Version="3.0.0-rc1-19422-14" CoherentParentDependency="Microsoft.Extensions.Logging">
-      <Uri>https://github.com/dotnet/core-setup</Uri>
-      <Sha>24da14999a8c6d711972b72812ec0c0df82be0c9</Sha>
-    </Dependency>
-    <Dependency Name="Microsoft.Extensions.Caching.Memory" Version="3.0.0-rc1.19423.1">
-      <Uri>https://github.com/aspnet/Extensions</Uri>
-      <Sha>9fc4627865c4bfe09d554e72b52fbefbbba72aee</Sha>
-    </Dependency>
-    <Dependency Name="Microsoft.Extensions.Configuration.EnvironmentVariables" Version="3.0.0-rc1.19423.1">
-      <Uri>https://github.com/aspnet/Extensions</Uri>
-      <Sha>9fc4627865c4bfe09d554e72b52fbefbbba72aee</Sha>
-    </Dependency>
-    <Dependency Name="Microsoft.Extensions.Configuration.Json" Version="3.0.0-rc1.19423.1">
-      <Uri>https://github.com/aspnet/Extensions</Uri>
-      <Sha>9fc4627865c4bfe09d554e72b52fbefbbba72aee</Sha>
-    </Dependency>
-    <Dependency Name="Microsoft.Extensions.Configuration" Version="3.0.0-rc1.19423.1">
-      <Uri>https://github.com/aspnet/Extensions</Uri>
-      <Sha>9fc4627865c4bfe09d554e72b52fbefbbba72aee</Sha>
-    </Dependency>
-    <Dependency Name="Microsoft.Extensions.DependencyInjection" Version="3.0.0-rc1.19423.1">
-      <Uri>https://github.com/aspnet/Extensions</Uri>
-      <Sha>9fc4627865c4bfe09d554e72b52fbefbbba72aee</Sha>
-    </Dependency>
-    <Dependency Name="Microsoft.Extensions.DependencyModel" Version="3.0.0-rc1-19422-14" CoherentParentDependency="Microsoft.Extensions.Logging">
-      <Uri>https://github.com/dotnet/core-setup</Uri>
-      <Sha>24da14999a8c6d711972b72812ec0c0df82be0c9</Sha>
-    </Dependency>
-    <Dependency Name="Microsoft.Extensions.HostFactoryResolver.Sources" Version="3.0.0-rc1.19423.1">
-      <Uri>https://github.com/aspnet/Extensions</Uri>
-      <Sha>9fc4627865c4bfe09d554e72b52fbefbbba72aee</Sha>
-    </Dependency>
-    <Dependency Name="Microsoft.Extensions.Logging" Version="3.0.0-rc1.19423.1">
-      <Uri>https://github.com/aspnet/Extensions</Uri>
-      <Sha>9fc4627865c4bfe09d554e72b52fbefbbba72aee</Sha>
-    </Dependency>
-    <Dependency Name="Microsoft.NETCore.App.Ref" Version="3.0.0-rc1-19422-14" CoherentParentDependency="Microsoft.Extensions.Logging">
-      <Uri>https://github.com/dotnet/core-setup</Uri>
-      <Sha>24da14999a8c6d711972b72812ec0c0df82be0c9</Sha>
-    </Dependency>
-    <Dependency Name="Microsoft.NETCore.App.Runtime.win-x64" Version="3.0.0-rc1-19422-14" CoherentParentDependency="Microsoft.Extensions.Logging">
-      <Uri>https://github.com/dotnet/core-setup</Uri>
-      <Sha>24da14999a8c6d711972b72812ec0c0df82be0c9</Sha>
-    </Dependency>
-    <Dependency Name="NETStandard.Library.Ref" Version="2.1.0-rc1-19422-14" CoherentParentDependency="Microsoft.Extensions.Logging">
-      <Uri>https://github.com/dotnet/core-setup</Uri>
-      <Sha>24da14999a8c6d711972b72812ec0c0df82be0c9</Sha>
-=======
     <Dependency Name="Microsoft.DotNet.PlatformAbstractions" Version="5.0.0-alpha1.19418.3" CoherentParentDependency="Microsoft.Extensions.Logging">
       <Uri>https://github.com/dotnet/core-setup</Uri>
       <Sha>8a5f710c474a955ae82ce449fb9185a781782558</Sha>
@@ -101,7 +52,6 @@
     <Dependency Name="NETStandard.Library.Ref" Version="2.1.0-alpha1.19418.3" CoherentParentDependency="Microsoft.Extensions.Logging">
       <Uri>https://github.com/dotnet/core-setup</Uri>
       <Sha>8a5f710c474a955ae82ce449fb9185a781782558</Sha>
->>>>>>> 3c51a8c6
     </Dependency>
     <Dependency Name="System.Collections.Immutable" Version="1.7.0-alpha1.19409.9" CoherentParentDependency="Microsoft.NETCore.App.Runtime.win-x64">
       <Uri>https://github.com/dotnet/corefx</Uri>
@@ -121,15 +71,9 @@
       <Uri>https://github.com/dotnet/arcade</Uri>
       <Sha>0e36c2410b72166a1b9a67142e652225e22feada</Sha>
     </Dependency>
-<<<<<<< HEAD
-    <Dependency Name="Microsoft.Net.Compilers.Toolset" Version="3.3.1-beta3-19422-05" CoherentParentDependency="Microsoft.Extensions.Logging">
-      <Uri>https://github.com/dotnet/roslyn</Uri>
-      <Sha>8cf35ae627a2ab41758993875ac987fc3b188f1f</Sha>
-=======
     <Dependency Name="Microsoft.Net.Compilers.Toolset" Version="3.4.0-beta1-19420-02" CoherentParentDependency="Microsoft.Extensions.Logging">
       <Uri>https://github.com/dotnet/roslyn</Uri>
       <Sha>e740ac1746ca6f53d19947b1a0fb008e66780684</Sha>
->>>>>>> 3c51a8c6
     </Dependency>
   </ToolsetDependencies>
 </Dependencies>