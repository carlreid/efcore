--- conflicted
+++ resolved
@@ -376,21 +376,10 @@
             public override void VisitGroupJoinClause(GroupJoinClause groupJoinClause, QueryModel queryModel, int index)
             {
                 _querySourcesRequiringMaterialization.Add(queryModel.MainFromClause);
-<<<<<<< HEAD
-
-                var subQueryMainFromClause = queryModel.MainFromClause.FromExpression as SubQueryExpression;
-                if (subQueryMainFromClause != null)
-                {
-                    AddQuerySourcesRequiringMaterializationForSubquery(queryModelVisitor, subQueryMainFromClause.QueryModel);
-                }
-
-                foreach (var groupJoinClause in groupJoinClauses)
-=======
                 _querySourcesRequiringMaterialization.Add(groupJoinClause.JoinClause);
 
                 var subQueryInnerSequence = groupJoinClause.JoinClause.InnerSequence as SubQueryExpression;
                 if (subQueryInnerSequence != null)
->>>>>>> c99151d2
                 {
                     var subQuerySourcesRequiringMaterialization = 
                         _requiresMaterializationExpressionVisitor
@@ -398,24 +387,6 @@
 
                     foreach (var subQuerySource in subQuerySourcesRequiringMaterialization)
                     {
-<<<<<<< HEAD
-                        AddQuerySourcesRequiringMaterializationForSubquery(queryModelVisitor, subQueryInnerSequence.QueryModel);
-                    }
-                }
-            }
-        }
-
-        private void AddQuerySourcesRequiringMaterializationForSubquery(EntityQueryModelVisitor queryModelVisitor, QueryModel subQueryModel)
-        {
-            var subQuerySourcesRequiringMaterialization
-                = _requiresMaterializationExpressionVisitorFactory
-                    .Create(queryModelVisitor)
-                    .FindQuerySourcesRequiringMaterialization(subQueryModel);
-
-            foreach (var subQuerySource in subQuerySourcesRequiringMaterialization)
-            {
-                _querySourcesRequiringMaterialization.Add(subQuerySource);
-=======
                         _querySourcesRequiringMaterialization.Add(subQuerySource);
                     }
                 }
@@ -431,7 +402,6 @@
                 QueryModelVisitor.VisitQueryModel(expression.QueryModel);
 
                 return expression;
->>>>>>> c99151d2
             }
         }
 
